language: python
python:
  # We don't actually use the Travis Python, but this keeps it organized.
  - "2.7"
  - "3.4"
<<<<<<< HEAD
 # - "3.3"
=======
#  - "3.3"
>>>>>>> 0c480f71
  - "3.5"
  - "3.6"
 
install:
  - sudo apt-get update
  # We do this conditionally because it saves us some downloading if the
  # version is the same.
  - if [[ "$TRAVIS_PYTHON_VERSION" == "2.7" ]]; then
      wget https://repo.continuum.io/miniconda/Miniconda2-latest-Linux-x86_64.sh -O miniconda.sh;
    else
      wget https://repo.continuum.io/miniconda/Miniconda3-latest-Linux-x86_64.sh -O miniconda.sh;
    fi
  - bash miniconda.sh -b -p $HOME/miniconda
  - export PATH="$HOME/miniconda/bin:$PATH"
  - hash -r
  - conda config --set always_yes yes --set changeps1 no
  - conda update -q conda
  # Useful for debugging any issues with conda
  - conda info -a

  # Replace dep1 dep2 ... with your dependencies
  - conda create -q -n test-environment python=$TRAVIS_PYTHON_VERSION pip numpy scipy pandas networkx numpydoc numba xlsxwriter xlrd
  - source activate test-environment
  - conda install numpy=1.11
  - pip install pytest pytest-cov
  - pip install coveralls
  - python setup.py install

script:
  # Your test script goes here
    py.test --cov=pandapower --cov-config .coveragerc
    
after_success:
  - if [[ "$TRAVIS_PYTHON_VERSION" == "3.5" ]]; then
          coveralls;
      fi<|MERGE_RESOLUTION|>--- conflicted
+++ resolved
@@ -3,11 +3,7 @@
   # We don't actually use the Travis Python, but this keeps it organized.
   - "2.7"
   - "3.4"
-<<<<<<< HEAD
- # - "3.3"
-=======
 #  - "3.3"
->>>>>>> 0c480f71
   - "3.5"
   - "3.6"
  

--- conflicted
+++ resolved
@@ -8,16 +8,10 @@
 from pandapower.estimation.algorithm.base import BaseAlgorithm
 from pandapower.estimation.algorithm.estimator import BaseEstimatorOpt, get_estimator
 
-<<<<<<< HEAD
-DEFAULT_OPT_METHOD = "Newton-CG"
-#DEFAULT_OPT_METHOD = 'L-BFGS-B'
-#DEFAULT_OPT_METHOD = 'Nelder-Mead'
-=======
 #DEFAULT_OPT_METHOD = "Newton-CG"
 DEFAULT_OPT_METHOD = "TNC"
 #DEFAULT_OPT_METHOD = "SLSQP"
 #DEFAULT_OPT_METHOD = 'L-BFGS-B'
->>>>>>> 4d2405d0
 
 
 class OptAlgorithm(BaseAlgorithm):
@@ -29,14 +23,8 @@
 
         jac = estm.create_cost_jacobian
         res = minimize(estm.cost_function, x0=eppci.E, 
-<<<<<<< HEAD
-                       method=opt_method, jac=jac,
-                       options={'maxiter': self.max_iterations})
-#        print(res)
-=======
                        method=opt_method, jac=jac, tol=self.tolerance,
                        options={"disp":True})
->>>>>>> 4d2405d0
 
         self.successful = res.success
         if self.successful:

--- conflicted
+++ resolved
@@ -541,18 +541,6 @@
         to_bus = to_bus[~np.isnan(to_bus)].values.astype(int)
 
         # set branch in ppc out of service if from and to bus are at a line which is in service
-<<<<<<< HEAD
-#        if from_bus.size and to_bus.size:
-#            # get from and to buses of these branches
-#            ppc_from = bus_lookup[from_bus]
-#            ppc_to = bus_lookup[to_bus]
-#            ppc_idx = np.in1d(ppc['branch'][:, 0], ppc_from)\
-#                & np.in1d(ppc['branch'][:, 1], ppc_to)
-#            ppc["branch"][ppc_idx, BR_STATUS] = 0
-#
-#            # drop from in service lines as well
-#            lines_is = lines_is.drop(sw_elem[~m])
-=======
         if not connectivity_check and from_bus.size and to_bus.size:
             # get from and to buses of these branches
             ppc_from = bus_lookup[from_bus]
@@ -563,7 +551,6 @@
 
             # drop from in service lines as well
             lines_is = lines_is.drop(sw_elem[~m])
->>>>>>> 74f3b585
 
     # opened switches at in service lines
     slidx = slidx\

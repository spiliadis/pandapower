--- conflicted
+++ resolved
@@ -817,7 +817,6 @@
                 and "in_service" in net[element].columns:
             drop_idx = net[element].query("not in_service").index
             net[element].drop(drop_idx, inplace=True)
-<<<<<<< HEAD
             
             # res_element
             res_element = "res_" + element
@@ -825,12 +824,6 @@
                 drop_res_idx = net[res_element].index.intersection(drop_idx)
                 net[res_element].drop(drop_res_idx, inplace=True)
             
-=======
-            res_element = "res_" + element
-            if res_element in net.keys() and net[res_element].shape[0]:
-                res_drop_idx = net[res_element].index.intersection(drop_idx)
-                net[res_element].drop(res_drop_idx, inplace=True)
->>>>>>> 88b8f63e
             if len(drop_idx) > 0:
                 logger.debug("dropped %d %s elements!" % (len(drop_idx), element))
 

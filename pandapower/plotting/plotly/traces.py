--- conflicted
+++ resolved
@@ -398,15 +398,10 @@
             # TODO for custom colormaps
             cbar_cmap_name = 'Jet' if cmap == 'jet' else cmap
             # workaround to get colorbar for lines (an unvisible node is added)
-<<<<<<< HEAD
-            lines_cbar = dict(type='scatter', x=[net.bus_geodata.x[0]], y=[net.bus_geodata.y[0]],
-                              mode='markers',
-=======
             # get x and y of first line.from_bus:
             x = [net.bus_geodata.x[net.line.from_bus[net.line.index[0]]]]
             y = [net.bus_geodata.y[net.line.from_bus[net.line.index[0]]]]
             lines_cbar = dict(type='scatter', x=x, y=y, mode='markers',
->>>>>>> ab49a17b
                               marker=Marker(size=0, cmin=cmin, cmax=cmax,
                                             color='rgb(255,255,255)',
                                             opacity=0,
